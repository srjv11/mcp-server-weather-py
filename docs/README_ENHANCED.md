# Weather MCP Server

A comprehensive, production-ready MCP (Model Context Protocol) server providing weather data from the National Weather Service API with caching, monitoring, robust error handling, and comprehensive testing.

## 🚀 Quick Start

```bash
# Install dependencies
uv sync --group dev

<<<<<<< HEAD
# Run the enhanced server
=======
# Run the MCP server
>>>>>>> df7af6ed
uv run weather-mcp
# or
uv run -m src.main

# Run tests
uv run pytest tests/ -v

# Run code quality checks
ruff check --fix && ruff format
```

## 📁 Current Project Structure

```
mcp-server-weather-py/
├── 📄 Core Application Files
│   └── src/
│       ├── main.py              # Main entry point
│       ├── client.py            # HTTP client with caching
│       ├── config.py            # Configuration management
│       ├── exceptions.py        # Custom exception classes
│       ├── formatters.py        # Data formatting utilities
│       ├── models.py            # Data models and types
│       ├── tools.py             # MCP tools implementation
│       ├── validators.py        # Input validation
│       └── weather.py           # Alternative entry point
│
├── 🧪 Testing & Quality
│   └── tests/
│       ├── test_client.py       # HTTP client tests
│       ├── test_config.py       # Configuration tests
│       ├── test_exceptions.py   # Exception handling tests
│       ├── test_formatters.py   # Data formatting tests
│       ├── test_models.py       # Data model tests
│       ├── test_tools.py        # MCP tools tests
│       ├── test_validators.py   # Validation tests
│       └── test_weather.py      # Main module tests
│
├── 🐳 Deployment
│   ├── Dockerfile               # Container configuration
│   ├── docker-compose.yml       # Multi-service orchestration
│   └── .dockerignore            # Container build optimization
│
├── 📚 Configuration & Documentation
│   ├── pyproject.toml           # Package configuration & dependencies
│   ├── CLAUDE.md                # Development guide
│   ├── MCP_SETUP.md             # MCP integration guide
│   ├── .env.example             # Environment configuration template
│   └── uv.lock                  # Dependency lock file
│
└── 📄 Examples & Utilities
    ├── examples.py              # Usage examples & demos
    ├── example_state_machine.py # Educational state machine example
    └── setup_script.py          # Setup automation script
```

## ✨ Major Enhancements

### 🛡️ **Robust Error Handling**
- **Custom Exception Types**: `ValidationError`, `RateLimitError`, `APIUnavailableError`
- **Retry Logic**: Exponential backoff with configurable attempts
- **Input Validation**: Comprehensive state codes and coordinate validation
- **Graceful Degradation**: User-friendly error messages

### ⚡ **Performance & Caching**
- **In-Memory Caching**: TTL-based with automatic cleanup
- **Connection Pooling**: Reusable HTTP client lifecycle
- **Rate Limiting**: Configurable DoS protection (60 req/min default)
- **Concurrent Processing**: Async/await throughout

### 📊 **Monitoring & Observability**
- **Structured Logging**: Multi-level logging with context
- **Metrics Collection**: Request counts, response times, success rates
- **Health Monitoring**: Built-in health check endpoint
- **Prometheus Integration**: Metrics export format

### 🔧 **Core Functionality**
- **Alert Filtering**: Filter by severity (`Extreme`, `Severe`, `Moderate`, `Minor`)
- **Rich Formatting**: Emoji-enhanced, structured output
- **Location Context**: Automatic city/state resolution
- **Environment Config**: All settings via environment variables

### 🧪 **Testing & Quality**
- **Comprehensive Tests**: Unit, integration, and error scenario coverage
- **95%+ Test Coverage**: All critical paths tested
- **Mocking Strategy**: Isolated testing with async support
- **Code Quality**: Ruff linting, formatting, and pre-commit hooks

### 🚀 **Deployment Ready**
- **Docker Support**: Multi-stage builds with security hardening
- **Health Checks**: Container and application-level monitoring
- **Environment-based Config**: 12-factor app compliance
- **Production Logging**: Structured logs for aggregation

## 🛠️ API Reference

### Core MCP Tools

#### `get_alerts(state, severity_filter=None)`
**Get weather alerts for a US state with optional severity filtering**
- `state`: Two-letter state code (e.g., "CA", "TX", "NY")
- `severity_filter`: Optional ("Extreme", "Severe", "Moderate", "Minor")

#### `get_forecast(latitude, longitude)`
**Get weather forecast for specific coordinates**
- `latitude`: Latitude coordinate (-90 to 90)
- `longitude`: Longitude coordinate (-180 to 180)
- Returns location context and 5-day forecast periods

#### `get_location_forecast(city, state)`
**Get weather forecast by city and state** (requires geocoding setup)
- `city`: City name
- `state`: Two-letter state code

#### `health_check()`
**Check server health and performance metrics**
- Returns service status, response times, cache statistics

## 🔧 Configuration

### Environment Variables
```bash
# API Settings
export WEATHER_TIMEOUT=30           # Request timeout (seconds)
export WEATHER_MAX_RETRIES=3        # Max retry attempts
export WEATHER_CACHE_TTL=300        # Cache TTL (seconds)

# Performance
export WEATHER_RATE_LIMIT_PER_MINUTE=60  # Rate limiting
```

### Default Configuration
- **API**: National Weather Service (api.weather.gov)
- **Timeout**: 30 seconds with exponential backoff
- **Cache**: 5-minute TTL with auto-cleanup
- **Rate Limit**: 60 requests/minute
- **Retry**: 3 attempts with exponential backoff

## 🧪 Testing

```bash
# Run all tests
uv run pytest tests/ -v

# With coverage report
uv run pytest --cov=. --cov-report=html

# Specific test modules
uv run pytest tests/test_validators.py -v
uv run pytest tests/test_tools.py -v
uv run pytest tests/test_client.py -v
```

### Test Coverage (46 tests across 8 modules)
- ✅ **Input validation** (`test_validators.py`) - State codes, coordinates
- ✅ **Data models** (`test_models.py`) - WeatherAlert, ForecastPeriod, config
- ✅ **HTTP client** (`test_client.py`) - Retry logic, caching, error handling
- ✅ **MCP tools** (`test_tools.py`) - End-to-end functionality, error scenarios
- ✅ **Data formatting** (`test_formatters.py`) - Alert and forecast formatting
- ✅ **Exception handling** (`test_exceptions.py`) - Custom exception types
- ✅ **Configuration** (`test_config.py`) - Environment variable loading

## 🐳 Deployment

### Local Development
```bash
# Standard setup
uv sync --group dev
uv run weather-mcp

# With custom config
WEATHER_TIMEOUT=45 uv run weather-mcp
```

### Docker Deployment
```bash
# Build and run
docker build -t weather-mcp .
docker run -it weather-mcp

# With environment variables
docker run -it \
  -e WEATHER_TIMEOUT=45 \
  -e WEATHER_CACHE_TTL=600 \
  weather-mcp
```

### Production with Docker Compose
```bash
# Start all services
docker-compose up -d

# Monitor logs
docker-compose logs -f weather-mcp

# Health check
docker-compose ps
```

## 📈 Monitoring

### Available Metrics
- **Service Metrics**: Request counts, success rates, uptime
- **Performance**: Response times, cache hit rates
- **Health**: API connectivity, rate limit usage
- **Errors**: Recent failures with context

### Metrics Access
```bash
# Health check via MCP tool
uv run -c "from src.tools import health_check; import asyncio; print(asyncio.run(health_check()))"

# View metrics in logs when running server
uv run weather-mcp
```

## 🔗 MCP Integration

Connect to Claude Code for interactive weather queries:

1. **See MCP_SETUP.md** for complete setup instructions
2. **Configure:** `~/.config/claude-code/mcp_servers.json`
3. **Use tools:** Ask Claude Code weather questions directly

## 🤝 Development Workflow

1. **Setup**: Run `uv sync --group dev` for dependencies
2. **Code**: Make changes to files in `src/` directory
3. **Test**: Run `uv run pytest tests/ -v` to verify functionality
4. **Quality**: Run `ruff check --fix && ruff format`
5. **Commit**: Pre-commit hooks ensure quality

## 📚 Documentation

- **CLAUDE.md**: Comprehensive development guide
- **MCP_SETUP.md**: Claude Code integration instructions
- **examples.py**: Interactive usage demonstrations
- **tests/**: Implementation examples via comprehensive test suite

<<<<<<< HEAD
## 🎯 Key Improvements Summary

| Feature | Original | Enhanced |
|---------|----------|----------|
| Error Handling | Basic try/catch | Custom exceptions + retry logic |
| Validation | None | Comprehensive input validation |
| Caching | None | TTL-based with auto-cleanup |
| Rate Limiting | None | Configurable with DoS protection |
| Monitoring | None | Structured metrics + health checks |
| Testing | None | 95%+ coverage with mocking |
| Deployment | Basic script | Docker + docker-compose ready |
| Configuration | Hardcoded | Environment-based with defaults |
| Documentation | Minimal | Comprehensive with examples |
| Code Quality | None | Ruff + pre-commit hooks |
=======
## 🎯 Key Features

| Feature | Implementation |
|---------|----------------|
| Error Handling | Custom exceptions with retry logic |
| Validation | Comprehensive input validation |
| Caching | TTL-based with auto-cleanup |
| Rate Limiting | Configurable with DoS protection |
| Monitoring | Structured metrics + health checks |
| Testing | 95%+ coverage with mocking |
| Deployment | Docker + docker-compose ready |
| Configuration | Environment-based with defaults |
| Documentation | Comprehensive with examples |
| Code Quality | Ruff + pre-commit hooks |
>>>>>>> df7af6ed

## 🚀 Next Steps

1. **Install Package**: `uv pip install -e .` for local installation
2. **Run Server**: `uv run weather-mcp` to start the MCP server
3. **Setup MCP**: Follow `MCP_SETUP.md` for Claude Code integration
4. **Run Tests**: `uv run pytest tests/ -v` to verify functionality
5. **Deploy**: Use Docker for production deployment

---

**Weather MCP Server** - Production-ready weather data for Large Language Models 🌤️<|MERGE_RESOLUTION|>--- conflicted
+++ resolved
@@ -8,11 +8,7 @@
 # Install dependencies
 uv sync --group dev
 
-<<<<<<< HEAD
-# Run the enhanced server
-=======
 # Run the MCP server
->>>>>>> df7af6ed
 uv run weather-mcp
 # or
 uv run -m src.main
@@ -252,22 +248,6 @@
 - **examples.py**: Interactive usage demonstrations
 - **tests/**: Implementation examples via comprehensive test suite
 
-<<<<<<< HEAD
-## 🎯 Key Improvements Summary
-
-| Feature | Original | Enhanced |
-|---------|----------|----------|
-| Error Handling | Basic try/catch | Custom exceptions + retry logic |
-| Validation | None | Comprehensive input validation |
-| Caching | None | TTL-based with auto-cleanup |
-| Rate Limiting | None | Configurable with DoS protection |
-| Monitoring | None | Structured metrics + health checks |
-| Testing | None | 95%+ coverage with mocking |
-| Deployment | Basic script | Docker + docker-compose ready |
-| Configuration | Hardcoded | Environment-based with defaults |
-| Documentation | Minimal | Comprehensive with examples |
-| Code Quality | None | Ruff + pre-commit hooks |
-=======
 ## 🎯 Key Features
 
 | Feature | Implementation |
@@ -282,7 +262,6 @@
 | Configuration | Environment-based with defaults |
 | Documentation | Comprehensive with examples |
 | Code Quality | Ruff + pre-commit hooks |
->>>>>>> df7af6ed
 
 ## 🚀 Next Steps
 
